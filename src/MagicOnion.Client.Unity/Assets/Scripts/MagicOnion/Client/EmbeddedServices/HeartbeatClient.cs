﻿using Grpc.Core;
using MagicOnion.Server.EmbeddedServices;
using MessagePack;
using System;
using System.Threading.Tasks;

#if !NON_UNITY

namespace MagicOnion.Server.EmbeddedServices
{
    public interface IMagicOnionEmbeddedHeartbeat : IService<IMagicOnionEmbeddedHeartbeat>
    {
        Task<DuplexStreamingResult<Nil, Nil>> Connect();
    }
}

#endif

namespace MagicOnion.Client.EmbeddedServices
{
    [Ignore]
    public class HeartbeatClient : MagicOnionClientBase<IMagicOnionEmbeddedHeartbeat>, IMagicOnionEmbeddedHeartbeat
    {
        static readonly Method<byte[], byte[]> DuplexStreamingAsyncMethod;
        static readonly MessagePackSerializerOptions BuiltinResolverOptions;

        static HeartbeatClient()
        {
            DuplexStreamingAsyncMethod = new Method<byte[], byte[]>(MethodType.DuplexStreaming, "IMagicOnionEmbeddedHeartbeat", "Connect", MagicOnionMarshallers.ThroughMarshaller, MagicOnionMarshallers.ThroughMarshaller);
            BuiltinResolverOptions = MessagePackSerializerOptions.Standard.WithResolver(MessagePack.Resolvers.BuiltinResolver.Instance);
        }

        HeartbeatClient()
        {
        }

        public HeartbeatClient(Channel channel)
            : this(new DefaultCallInvoker(channel))
        {

        }

        public HeartbeatClient(CallInvoker callInvoker)
            : base(callInvoker, null, Array.Empty<IClientFilter>())
        {
        }

        protected override MagicOnionClientBase<IMagicOnionEmbeddedHeartbeat> Clone()
        {
            var clone = new HeartbeatClient(this.callInvoker);
            clone.host = this.host;
            clone.option = this.option;
            clone.callInvoker = this.callInvoker;
            clone.serializerOptions = this.serializerOptions;
            return clone;
        }

        Task<DuplexStreamingResult<Nil, Nil>> IMagicOnionEmbeddedHeartbeat.Connect()
        {
            return Task.FromResult(Connect());
        }

        public DuplexStreamingResult<Nil, Nil> Connect()
        {
            var __callResult = callInvoker.AsyncDuplexStreamingCall<byte[], byte[]>(DuplexStreamingAsyncMethod, base.host, base.option);
<<<<<<< HEAD
            return new DuplexStreamingResult<Nil, Nil>(
                __callResult,
                new MarshallingClientStreamWriter<Nil>(__callResult.RequestStream, MessagePack.Resolvers.BuiltinResolver.Instance),
                new MarshallingAsyncStreamReader<Nil>(__callResult.ResponseStream, MessagePack.Resolvers.BuiltinResolver.Instance),
                MessagePack.Resolvers.BuiltinResolver.Instance
            );
=======
            return new DuplexStreamingResult<Nil, Nil>(__callResult, BuiltinResolverOptions);
>>>>>>> 60f0bda4
        }
    }
}<|MERGE_RESOLUTION|>--- conflicted
+++ resolved
@@ -63,16 +63,12 @@
         public DuplexStreamingResult<Nil, Nil> Connect()
         {
             var __callResult = callInvoker.AsyncDuplexStreamingCall<byte[], byte[]>(DuplexStreamingAsyncMethod, base.host, base.option);
-<<<<<<< HEAD
             return new DuplexStreamingResult<Nil, Nil>(
                 __callResult,
-                new MarshallingClientStreamWriter<Nil>(__callResult.RequestStream, MessagePack.Resolvers.BuiltinResolver.Instance),
-                new MarshallingAsyncStreamReader<Nil>(__callResult.ResponseStream, MessagePack.Resolvers.BuiltinResolver.Instance),
-                MessagePack.Resolvers.BuiltinResolver.Instance
+                new MarshallingClientStreamWriter<Nil>(__callResult.RequestStream, BuiltinResolverOptions),
+                new MarshallingAsyncStreamReader<Nil>(__callResult.ResponseStream, BuiltinResolverOptions),
+                BuiltinResolverOptions
             );
-=======
-            return new DuplexStreamingResult<Nil, Nil>(__callResult, BuiltinResolverOptions);
->>>>>>> 60f0bda4
         }
     }
 }