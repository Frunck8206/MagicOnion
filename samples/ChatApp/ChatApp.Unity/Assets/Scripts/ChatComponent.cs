using System;
using ChatApp.Shared.Hubs;
using ChatApp.Shared.MessagePackObjects;
using ChatApp.Shared.Services;
using Grpc.Core;
using MagicOnion.Client;
using System.IO;
using System.Threading;
using System.Threading.Tasks;
using UnityEngine;
using UnityEngine.UI;

namespace Assets.Scripts
{
    public class ChatComponent : MonoBehaviour, IChatHubReceiver
    {
        private CancellationTokenSource shutdownCancellation = new CancellationTokenSource();
        private Channel channel;
        private IChatHub streamingClient;
        private IChatService client;

        private bool isJoin;
        private bool isSelfDisConnected;

        public Text ChatText;

        public Button JoinOrLeaveButton;

        public Text JoinOrLeaveButtonText;

        public Button SendMessageButton;

        public InputField Input;

        public InputField ReportInput;

        public Button SendReportButton;

        public Button DisconnectButon;
        public Button ExceptionButton;
        public Button UnaryExceptionButton;


        async void Start()
        {
            await this.InitializeClientAsync();
            this.InitializeUi();
        }


        async void OnDestroy()
        {
            // Clean up Hub and channel
            shutdownCancellation.Cancel();
            
            if (this.streamingClient != null) await this.streamingClient.DisposeAsync();
            if (this.channel != null) await this.channel.ShutdownAsync();
        }


        private async Task InitializeClientAsync()
        {
            // Initialize the Hub
            this.channel = new Channel("localhost", 8080, ChannelCredentials.Insecure);
            // for SSL/TLS connection
            //var cred = new SslCredentials(File.ReadAllText(Path.Combine(Application.streamingAssetsPath, "server.crt")));
<<<<<<< HEAD
            //this.channel = new Channel("dummy.example.com", 12345, cred); // local tls
            //this.channel = new Channel("envoytest.eks-sandbox.dev.cysharp.io", 443, new SslCredentials()); // aws acm NLB/ALB
=======
            //this.channel = new Channel("dummy.example.com", 5000, cred); // local tls
            //this.channel = new Channel("your-nlb-domain.com", 5000, new SslCredentials()); // aws nlb tls
>>>>>>> 94379b75

            while (!shutdownCancellation.IsCancellationRequested)
            {
                try
                {
                    Debug.Log($"Connecting to the server...");
                    this.streamingClient = await StreamingHubClient.ConnectAsync<IChatHub, IChatHubReceiver>(this.channel, this, cancellationToken: shutdownCancellation.Token);
                    this.RegisterDisconnectEvent(streamingClient);
                    Debug.Log($"Connection is established.");
                    break;
                }
                catch (Exception e)
                {
                    Debug.LogError(e);
                }

                Debug.Log($"Failed to connect to the server. Retry after 5 seconds...");
                await Task.Delay(5 * 1000);
            }

            this.client = MagicOnionClient.Create<IChatService>(this.channel);
        }


        private void InitializeUi()
        {
            this.isJoin = false;

            this.SendMessageButton.interactable = false;
            this.ChatText.text = string.Empty;
            this.Input.text = string.Empty;
            this.Input.placeholder.GetComponent<Text>().text = "Please enter your name.";
            this.JoinOrLeaveButtonText.text = "Enter the room";
            this.ExceptionButton.interactable = false;
        }


        private async void RegisterDisconnectEvent(IChatHub streamingClient)
        {
            try
            {
                // you can wait disconnected event
                await streamingClient.WaitForDisconnect();
            }
            catch (Exception e)
            {
                Debug.LogError(e);
            }
            finally
            {
                // try-to-reconnect? logging event? close? etc...
                Debug.Log($"disconnected from the server.: {this.channel.State}");

                if (this.isSelfDisConnected)
                {
                    // there is no particular meaning
                    await Task.Delay(2000);

                    // reconnect
                    await this.ReconnectServerAsync();
                }
            }
        }


        public async void DisconnectServer()
        {
            this.isSelfDisConnected = true;

            this.JoinOrLeaveButton.interactable = false;
            this.SendMessageButton.interactable = false;
            this.SendReportButton.interactable = false;
            this.DisconnectButon.interactable = false;
            this.ExceptionButton.interactable = false;
            this.UnaryExceptionButton.interactable = false;

            if (this.isJoin)
                this.JoinOrLeave();

            await this.streamingClient.DisposeAsync();
        }

        public async void ReconnectInitializedServer()
        {
            if (this.channel != null)
            {
                var chan = this.channel;
                if (chan == Interlocked.CompareExchange(ref this.channel, null, chan))
                {
                    await chan.ShutdownAsync();
                    this.channel = null;
                }
            }
            if (this.streamingClient != null)
            {
                var streamClient = this.streamingClient;
                if (streamClient == Interlocked.CompareExchange(ref this.streamingClient, null, streamClient))
                {
                    await streamClient.DisposeAsync();
                    this.streamingClient = null;
                }
            }

            if (this.channel == null && this.streamingClient == null)
            {
                await this.InitializeClientAsync();
                this.InitializeUi();
            }
        }


        private async Task ReconnectServerAsync()
        {
            Debug.Log($"Reconnecting to the server...");
            this.streamingClient = await StreamingHubClient.ConnectAsync<IChatHub, IChatHubReceiver>(this.channel, this);
            this.RegisterDisconnectEvent(streamingClient);
            Debug.Log("Reconnected.");

            this.JoinOrLeaveButton.interactable = true;
            this.SendMessageButton.interactable = false;
            this.SendReportButton.interactable = true;
            this.DisconnectButon.interactable = true;
            this.ExceptionButton.interactable = true;
            this.UnaryExceptionButton.interactable = true;

            this.isSelfDisConnected = false;
        }


        #region Client -> Server (Streaming)
        public async void JoinOrLeave()
        {
            if (this.isJoin)
            {
                await this.streamingClient.LeaveAsync();

                this.InitializeUi();
            }
            else
            {
                var request = new JoinRequest { RoomName = "SampleRoom", UserName = this.Input.text };
                await this.streamingClient.JoinAsync(request);

                this.isJoin = true;
                this.SendMessageButton.interactable = true;
                this.JoinOrLeaveButtonText.text = "Leave the room";
                this.Input.text = string.Empty;
                this.Input.placeholder.GetComponent<Text>().text = "Please enter a comment.";
                this.ExceptionButton.interactable = true;
            }
        }


        public async void SendMessage()
        {
            if (!this.isJoin)
                return;

            await this.streamingClient.SendMessageAsync(this.Input.text);

            this.Input.text = string.Empty;
        }

        public async void GenerateException()
        {
            // hub
            if (!this.isJoin) return;
            await this.streamingClient.GenerateException("client exception(streaminghub)!");
        }

        public void SampleMethod()
        {
            throw new System.NotImplementedException();
        }
        #endregion


        #region Server -> Client (Streaming)
        public void OnJoin(string name)
        {
            this.ChatText.text += $"\n<color=grey>{name} entered the room.</color>";
        }


        public void OnLeave(string name)
        {
            this.ChatText.text += $"\n<color=grey>{name} left the room.</color>";
        }

        public void OnSendMessage(MessageResponse message)
        {
            this.ChatText.text += $"\n{message.UserName}：{message.Message}";
        }
        #endregion


        #region Client -> Server (Unary)
        public async void SendReport()
        {
            await this.client.SendReportAsync(this.ReportInput.text);

            this.ReportInput.text = string.Empty;
        }

        public async void UnaryGenerateException()
        {
            // unary
            await this.client.GenerateException("client exception(unary)！");
        }
        #endregion
    }
}<|MERGE_RESOLUTION|>--- conflicted
+++ resolved
@@ -64,13 +64,8 @@
             this.channel = new Channel("localhost", 8080, ChannelCredentials.Insecure);
             // for SSL/TLS connection
             //var cred = new SslCredentials(File.ReadAllText(Path.Combine(Application.streamingAssetsPath, "server.crt")));
-<<<<<<< HEAD
-            //this.channel = new Channel("dummy.example.com", 12345, cred); // local tls
-            //this.channel = new Channel("envoytest.eks-sandbox.dev.cysharp.io", 443, new SslCredentials()); // aws acm NLB/ALB
-=======
             //this.channel = new Channel("dummy.example.com", 5000, cred); // local tls
             //this.channel = new Channel("your-nlb-domain.com", 5000, new SslCredentials()); // aws nlb tls
->>>>>>> 94379b75
 
             while (!shutdownCancellation.IsCancellationRequested)
             {
